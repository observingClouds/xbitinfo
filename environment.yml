--- conflicted
+++ resolved
@@ -20,11 +20,8 @@
   - pytest
   - nb_conda_kernels
   - cmcrameri
-<<<<<<< HEAD
   - tqdm
-=======
   - asv
->>>>>>> 62397e64
   - pip
   - pip:
     - git+https://github.com/rabernat/numcodecs@bitround
