name: bitinfo
channels:
  - conda-forge
dependencies:
  - python
  - julia
  - pyjulia
  - matplotlib
<<<<<<< HEAD
  - pyqt
  - pytest
  - pytest-xdist
  - xarray
  - dask
  - zarr
  - netcdf4
  - pip
# prefix: /Users/haukeschulz/mambaforge/envs/bitinfo
=======
  - numpy
  - xarray
  - dask
  - jupyterlab
  - netcdf4
>>>>>>> 6f6754ea
<|MERGE_RESOLUTION|>--- conflicted
+++ resolved
@@ -6,20 +6,8 @@
   - julia
   - pyjulia
   - matplotlib
-<<<<<<< HEAD
-  - pyqt
-  - pytest
-  - pytest-xdist
-  - xarray
-  - dask
-  - zarr
-  - netcdf4
-  - pip
-# prefix: /Users/haukeschulz/mambaforge/envs/bitinfo
-=======
   - numpy
   - xarray
   - dask
   - jupyterlab
-  - netcdf4
->>>>>>> 6f6754ea
+  - netcdf4