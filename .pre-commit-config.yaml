ci:
    autoupdate_schedule: quarterly


repos:
  - repo: https://github.com/pre-commit/pre-commit-hooks
    rev: v4.5.0
    hooks:
      - id: trailing-whitespace
      - id: end-of-file-fixer
      - id: check-yaml
      - id: debug-statements
      - id: mixed-line-ending
<<<<<<< HEAD
    # This wants to go before isort & flake8
  - repo: https://github.com/PyCQA/autoflake
    rev: "v2.3.1"
    hooks:
      - id: autoflake # isort should run before black as black sometimes tweaks the isort output
        args: ["--in-place", "--ignore-init-module-imports"]
  - repo: https://github.com/PyCQA/isort
    rev: 5.13.2
    hooks:
      - id: isort
        args: ["--profile", "black"]
  - repo: https://github.com/asottile/pyupgrade
    rev: v3.15.2
    hooks:
      - id: pyupgrade
        args:
          - "--py38-plus"
  # https://github.com/python/black#version-control-integration
=======
  - repo: https://github.com/astral-sh/ruff-pre-commit
    rev: v0.3.2
    hooks:
      # run the linter
      - id: ruff
        args: [--fix, --ignore-noqa]

>>>>>>> b92be131
  - repo: https://github.com/psf/black
    rev: 24.3.0
    hooks:
      - id: black
      - id: black-jupyter

  - repo: https://github.com/keewis/blackdoc
    rev: v0.3.9
    hooks:
      - id: blackdoc
<<<<<<< HEAD
        exclude: docs/index.rst
  - repo: https://github.com/PyCQA/flake8
    rev: 7.0.0
    hooks:
      - id: flake8
  - repo: https://github.com/pre-commit/mirrors-mypy
    rev: v1.9.0
    hooks:
      - id: mypy
        exclude: "properties|asv_bench"
        # This is slow and so we take it out of the fast-path; requires passing
        # `--hook-stage manual` to pre-commit
        stages: [manual]
        additional_dependencies: [
            # Type stubs
            types-python-dateutil,
            types-pkg_resources,
            types-PyYAML,
            types-pytz,
            typing-extensions,
            numpy,
          ]
=======
        exclude: docs/index.rst
>>>>>>> b92be131
<|MERGE_RESOLUTION|>--- conflicted
+++ resolved
@@ -11,26 +11,6 @@
       - id: check-yaml
       - id: debug-statements
       - id: mixed-line-ending
-<<<<<<< HEAD
-    # This wants to go before isort & flake8
-  - repo: https://github.com/PyCQA/autoflake
-    rev: "v2.3.1"
-    hooks:
-      - id: autoflake # isort should run before black as black sometimes tweaks the isort output
-        args: ["--in-place", "--ignore-init-module-imports"]
-  - repo: https://github.com/PyCQA/isort
-    rev: 5.13.2
-    hooks:
-      - id: isort
-        args: ["--profile", "black"]
-  - repo: https://github.com/asottile/pyupgrade
-    rev: v3.15.2
-    hooks:
-      - id: pyupgrade
-        args:
-          - "--py38-plus"
-  # https://github.com/python/black#version-control-integration
-=======
   - repo: https://github.com/astral-sh/ruff-pre-commit
     rev: v0.3.2
     hooks:
@@ -38,7 +18,6 @@
       - id: ruff
         args: [--fix, --ignore-noqa]
 
->>>>>>> b92be131
   - repo: https://github.com/psf/black
     rev: 24.3.0
     hooks:
@@ -49,29 +28,4 @@
     rev: v0.3.9
     hooks:
       - id: blackdoc
-<<<<<<< HEAD
-        exclude: docs/index.rst
-  - repo: https://github.com/PyCQA/flake8
-    rev: 7.0.0
-    hooks:
-      - id: flake8
-  - repo: https://github.com/pre-commit/mirrors-mypy
-    rev: v1.9.0
-    hooks:
-      - id: mypy
-        exclude: "properties|asv_bench"
-        # This is slow and so we take it out of the fast-path; requires passing
-        # `--hook-stage manual` to pre-commit
-        stages: [manual]
-        additional_dependencies: [
-            # Type stubs
-            types-python-dateutil,
-            types-pkg_resources,
-            types-PyYAML,
-            types-pytz,
-            typing-extensions,
-            numpy,
-          ]
-=======
-        exclude: docs/index.rst
->>>>>>> b92be131
+        exclude: docs/index.rst