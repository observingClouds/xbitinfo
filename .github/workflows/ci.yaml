name: CI
'on':
  pull_request: null
  workflow_dispatch: null
concurrency:
  group: '${{ github.workflow }}-${{ github.ref }}'
  cancel-in-progress: true
jobs:
  detect-ci-trigger:
    name: detect ci trigger
    runs-on: ubuntu-latest
    if: github.event_name == 'push' || github.event_name == 'pull_request'
    outputs:
      triggered: '${{ steps.detect-trigger.outputs.trigger-found }}'
    steps:
      - uses: actions/checkout@v4.2.2
        with:
          fetch-depth: 2
      - uses: julia-actions/setup-julia@v2
        with:
          version: '1.10'
      - uses: xarray-contrib/ci-trigger@v1.2.1
        id: detect-trigger
        with:
          keyword: '[skip-ci]'
  test:
    name: pytest
    runs-on: ubuntu-latest
    needs: detect-ci-trigger
    if: needs.detect-ci-trigger.outputs.triggered == 'false'
    defaults:
      run:
        shell: 'bash -l {0}'
    steps:
      - uses: actions/checkout@v4.2.2
        with:
          fetch-depth: 0
<<<<<<< HEAD
      - name: Set up conda
        uses: conda-incubator/setup-miniconda@v3.1.1
=======
      - uses: julia-actions/setup-julia@v2
>>>>>>> f4d365fe
        with:
          version: '1.10'
      - name: Install uv
        uses: astral-sh/setup-uv@v5
      - name: Run tests
        run: uv run --group test pytest tests
  doctest:
    name: doctests
    runs-on: ubuntu-latest
    defaults:
      run:
        shell: 'bash -l {0}'
    steps:
      - uses: actions/checkout@v4.2.2
<<<<<<< HEAD
      - uses: conda-incubator/setup-miniconda@v3.1.1
=======
>>>>>>> f4d365fe
        with:
          fetch-depth: 0
      - uses: julia-actions/setup-julia@v2
        with:
          version: '1.10'
      - name: Install uv
        uses: astral-sh/setup-uv@v5
      - name: Run doctests
        run: |
          uv run --group test python -m pytest --doctest-modules xbitinfo --ignore xbitinfo/tests
  test_notebooks:
    name: notebooks
    runs-on: ubuntu-latest
    needs: detect-ci-trigger
    if: needs.detect-ci-trigger.outputs.triggered == 'false'
    defaults:
      run:
        shell: 'bash -l {0}'
    steps:
      - uses: actions/checkout@v4.2.2
<<<<<<< HEAD
      - name: Set up conda
        uses: conda-incubator/setup-miniconda@v3.1.1
=======
      - uses: julia-actions/setup-julia@v2
>>>>>>> f4d365fe
        with:
          version: '1.10'
      - name: Install uv
        uses: astral-sh/setup-uv@v5
      - name: Test notebooks
        run: >
          uv run --group docs python -m ipykernel install --user --name bitinfo-docs

          uv run --group docs jupyter nbconvert --to html --execute docs/*.ipynb
          --ExecutePreprocessor.kernel_name=bitinfo-docs
  install:
    name: 'install xbitinfo, ${{ matrix.os }}'
    runs-on: '${{ matrix.os }}'
    needs: detect-ci-trigger
    if: needs.detect-ci-trigger.outputs.triggered == 'false'
    strategy:
      fail-fast: false
      matrix:
        os:
          - ubuntu-latest
          - macos-latest
          - windows-latest
    steps:
      - uses: actions/checkout@v4.2.2
        with:
          fetch-depth: 0
      - name: Setup python
        uses: actions/setup-python@v5.5.0
        with:
          python-version: '3.11'
      - name: Set up Julia
<<<<<<< HEAD
        uses: julia-actions/setup-julia@v2.6.1
=======
        uses: julia-actions/setup-julia@v2
>>>>>>> f4d365fe
        with:
          version: '1.10'
      - name: Install uv
        uses: astral-sh/setup-uv@v5
      - name: Smoketest
        run: |
          uv run python -c "import xbitinfo"<|MERGE_RESOLUTION|>--- conflicted
+++ resolved
@@ -35,12 +35,7 @@
       - uses: actions/checkout@v4.2.2
         with:
           fetch-depth: 0
-<<<<<<< HEAD
-      - name: Set up conda
-        uses: conda-incubator/setup-miniconda@v3.1.1
-=======
       - uses: julia-actions/setup-julia@v2
->>>>>>> f4d365fe
         with:
           version: '1.10'
       - name: Install uv
@@ -55,10 +50,6 @@
         shell: 'bash -l {0}'
     steps:
       - uses: actions/checkout@v4.2.2
-<<<<<<< HEAD
-      - uses: conda-incubator/setup-miniconda@v3.1.1
-=======
->>>>>>> f4d365fe
         with:
           fetch-depth: 0
       - uses: julia-actions/setup-julia@v2
@@ -79,12 +70,7 @@
         shell: 'bash -l {0}'
     steps:
       - uses: actions/checkout@v4.2.2
-<<<<<<< HEAD
-      - name: Set up conda
-        uses: conda-incubator/setup-miniconda@v3.1.1
-=======
       - uses: julia-actions/setup-julia@v2
->>>>>>> f4d365fe
         with:
           version: '1.10'
       - name: Install uv
@@ -116,11 +102,7 @@
         with:
           python-version: '3.11'
       - name: Set up Julia
-<<<<<<< HEAD
         uses: julia-actions/setup-julia@v2.6.1
-=======
-        uses: julia-actions/setup-julia@v2
->>>>>>> f4d365fe
         with:
           version: '1.10'
       - name: Install uv
