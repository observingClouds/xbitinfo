name: CI  # based on https://github.com/pydata/xarray/blob/master/.github/workflows/ci.yaml

on:
  pull_request:
  workflow_dispatch: # allows you to trigger manually

concurrency:
  group: ${{ github.workflow }}-${{ github.ref }}
  cancel-in-progress: true

jobs:
  detect-ci-trigger:
    name: detect ci trigger
    runs-on: ubuntu-latest
    if: github.event_name == 'push' || github.event_name == 'pull_request'
    outputs:
      triggered: ${{ steps.detect-trigger.outputs.trigger-found }}
    steps:
      - uses: actions/checkout@v3.5.2
        with:
          fetch-depth: 2
      - uses: xarray-contrib/ci-trigger@v1.2
        id: detect-trigger
        with:
          keyword: "[skip-ci]"

  test:  # Runs testing suite with minimal dependencies
    name: pytest
    runs-on: ubuntu-latest
    needs: detect-ci-trigger
    if: needs.detect-ci-trigger.outputs.triggered == 'false'
    defaults:
        run:
          shell: bash -l {0}
    steps:
      - uses: actions/checkout@v3.5.2
        with:
            fetch-depth: 0 # Fetch all history for all branches and tags.
      - name: Set up conda
        uses: conda-incubator/setup-miniconda@v2.2.0
        with:
          auto-update-conda: false
          channels: conda-forge
          miniforge-variant: Mambaforge
          activate-environment: bitinfo
          python-version: "3.11"
      - name: Set up conda environment
        run: |
          mamba env update -f environment.yml
      - name: Conda info
        run: conda info
      - name: Conda list
        run: conda list
      - name: install xbitinfo
        run: |
          pip install .
      - name: Run tests
        run: pytest

  doctest:  # tests all docstrings
    name: doctests
    runs-on: "ubuntu-latest"
    defaults:
      run:
        shell: bash -l {0}
    steps:
      - uses: actions/checkout@v3.5.2
      - uses: conda-incubator/setup-miniconda@v2.2.0
        with:
          channels: conda-forge
          miniforge-variant: Mambaforge
          activate-environment: bitinfo
          auto-update-conda: false
          python-version: "3.11"
      - name: Install conda dependencies
        run: |
          mamba env update -f environment.yml
      - name: Install xbitinfo
        run: |
          python -m pip install -e .
      - name: Conda info
        run: conda info
      - name: Conda list
        run: conda list
      - name: Run doctests
        run: |
          python -m pytest --doctest-modules xbitinfo --ignore xbitinfo/tests

  test_notebooks:  # Checks that notebooks complete without failure
    name: "notebooks"
    runs-on: ubuntu-latest
    needs: detect-ci-trigger
    if: needs.detect-ci-trigger.outputs.triggered == 'false'
    defaults:
      run:
        shell: bash -l {0}
    steps:
<<<<<<< HEAD
      - uses: actions/checkout@v3.5.2.5.2
=======
      - uses: actions/checkout@v3
>>>>>>> 0471dc8d
      - name: Set up conda
        uses: conda-incubator/setup-miniconda@v2.2.0
        with:
          auto-update-conda: false
          channels: conda-forge
          miniforge-variant: Mambaforge
          activate-environment: bitinfo
          python-version: "3.11"
      - name: Set up conda environment
        run: |
          mamba env update -f environment.yml
      - name: Conda info
        run: conda info
      - name: Conda list
        run: conda list
      - name: install xbitinfo
        run: |
          pip install . --upgrade pip
      - name: Test notebooks
        run: |
          python -m ipykernel install --user --name bitinfo
          jupyter nbconvert --to html --execute docs/*.ipynb --ExecutePreprocessor.kernel_name=bitinfo

  install:  # Installs xbitinfo on various OS without conda
    name: install xbitinfo, ${{ matrix.os }}
    runs-on: ${{ matrix.os }}
    needs: detect-ci-trigger
    if: needs.detect-ci-trigger.outputs.triggered == 'false'
    strategy:
      fail-fast: false
      matrix:
        os: ["ubuntu-latest", "macos-latest", "windows-latest"]
    steps:
    - uses: actions/checkout@v3.5.2
      with:
        fetch-depth: 0 # Fetch all history for all branches and tags.
    - name: Setup python
      uses: actions/setup-python@v4.6.0
      with:
        python-version: "3.11"
    - name: "Set up Julia"
      uses: julia-actions/setup-julia@v1.9.2
      with:
        version: "1.7.1"
    - name: Install dependencies
      run: |
        pip install .[complete]
        python -c "import xbitinfo"<|MERGE_RESOLUTION|>--- conflicted
+++ resolved
@@ -95,11 +95,7 @@
       run:
         shell: bash -l {0}
     steps:
-<<<<<<< HEAD
-      - uses: actions/checkout@v3.5.2.5.2
-=======
       - uses: actions/checkout@v3
->>>>>>> 0471dc8d
       - name: Set up conda
         uses: conda-incubator/setup-miniconda@v2.2.0
         with:
