name: CI
'on':
  pull_request: null
  workflow_dispatch: null
concurrency:
  group: '${{ github.workflow }}-${{ github.ref }}'
  cancel-in-progress: true
jobs:
  detect-ci-trigger:
    name: detect ci trigger
    runs-on: ubuntu-latest
    if: github.event_name == 'push' || github.event_name == 'pull_request'
    outputs:
      triggered: '${{ steps.detect-trigger.outputs.trigger-found }}'
    steps:
      - uses: actions/checkout@v4.2.2
        with:
          fetch-depth: 2
      - uses: julia-actions/setup-julia@v2.6.1
        with:
          version: '1.10'
      - uses: xarray-contrib/ci-trigger@v1.2.1
        id: detect-trigger
        with:
          keyword: '[skip-ci]'
  test:
    name: pytest on Python ${{ matrix.python-version }}
    runs-on: ubuntu-latest
    needs: detect-ci-trigger
    if: needs.detect-ci-trigger.outputs.triggered == 'false'
    strategy:
      fail-fast: false
      matrix:
        python-version:
          - '3.13'
          - '3.12'
          - '3.11'
          - '3.10'
    defaults:
      run:
        shell: 'bash -l {0}'
    steps:
      - uses: actions/checkout@v4.2.2
        with:
          fetch-depth: 0
      - uses: julia-actions/setup-julia@v2.6.1
        with:
          version: '1.10'
      - name: Install uv
<<<<<<< HEAD
        uses: astral-sh/setup-uv@v6.3.1
=======
        uses: astral-sh/setup-uv@v5.4.1
        with:
          enable-cache: true
          python-version: ${{ matrix.python-version }}
          cache-dependency-glob: "**/pyproject.toml"
>>>>>>> 7ef9d3e8
      - name: Run tests
        run: uv run --group test pytest tests
  doctest:
    name: doctests
    runs-on: ubuntu-latest
    defaults:
      run:
        shell: 'bash -l {0}'
    steps:
      - uses: actions/checkout@v4.2.2
        with:
          fetch-depth: 0
      - uses: julia-actions/setup-julia@v2.6.1
        with:
          version: '1.10'
      - name: Install uv
<<<<<<< HEAD
        uses: astral-sh/setup-uv@v6.3.1
=======
        uses: astral-sh/setup-uv@v5.4.1
        with:
          enable-cache: true
          cache-dependency-glob: "**/pyproject.toml"
>>>>>>> 7ef9d3e8
      - name: Run doctests
        run: |
          uv run --group test python -m pytest --doctest-modules xbitinfo --ignore xbitinfo/tests
  test_notebooks:
    name: notebooks
    runs-on: ubuntu-latest
    needs: detect-ci-trigger
    if: needs.detect-ci-trigger.outputs.triggered == 'false'
    defaults:
      run:
        shell: 'bash -l {0}'
    steps:
      - uses: actions/checkout@v4.2.2
      - uses: julia-actions/setup-julia@v2.6.1
        with:
          version: '1.10'
      - name: Install uv
<<<<<<< HEAD
        uses: astral-sh/setup-uv@v6.3.1
=======
        uses: astral-sh/setup-uv@v5.4.1
        with:
          enable-cache: true
          cache-dependency-glob: "**/pyproject.toml"
>>>>>>> 7ef9d3e8
      - name: Test notebooks
        run: >
          uv run --group docs python -m ipykernel install --user --name bitinfo-docs

          uv run --group docs jupyter nbconvert --to html --execute docs/*.ipynb
          --ExecutePreprocessor.kernel_name=bitinfo-docs
  install:
    name: 'install xbitinfo, ${{ matrix.os }}'
    runs-on: '${{ matrix.os }}'
    needs: detect-ci-trigger
    if: needs.detect-ci-trigger.outputs.triggered == 'false'
    strategy:
      fail-fast: false
      matrix:
        os:
          - ubuntu-latest
          - macos-latest
          - windows-latest
    steps:
      - uses: actions/checkout@v4.2.2
        with:
          fetch-depth: 0
      - name: Setup python
        uses: actions/setup-python@v5.6.0
        with:
          python-version: '3.11'
      - name: Set up Julia
        uses: julia-actions/setup-julia@v2.6.1
        with:
          version: '1.10'
      - name: Install uv
<<<<<<< HEAD
        uses: astral-sh/setup-uv@v6.3.1
=======
        uses: astral-sh/setup-uv@v5.4.1
        with:
          enable-cache: true
          cache-dependency-glob: "**/pyproject.toml"
>>>>>>> 7ef9d3e8
      - name: Smoketest
        run: |
          uv run python -c "import xbitinfo"<|MERGE_RESOLUTION|>--- conflicted
+++ resolved
@@ -47,15 +47,11 @@
         with:
           version: '1.10'
       - name: Install uv
-<<<<<<< HEAD
         uses: astral-sh/setup-uv@v6.3.1
-=======
-        uses: astral-sh/setup-uv@v5.4.1
         with:
           enable-cache: true
           python-version: ${{ matrix.python-version }}
           cache-dependency-glob: "**/pyproject.toml"
->>>>>>> 7ef9d3e8
       - name: Run tests
         run: uv run --group test pytest tests
   doctest:
@@ -72,14 +68,10 @@
         with:
           version: '1.10'
       - name: Install uv
-<<<<<<< HEAD
         uses: astral-sh/setup-uv@v6.3.1
-=======
-        uses: astral-sh/setup-uv@v5.4.1
         with:
           enable-cache: true
           cache-dependency-glob: "**/pyproject.toml"
->>>>>>> 7ef9d3e8
       - name: Run doctests
         run: |
           uv run --group test python -m pytest --doctest-modules xbitinfo --ignore xbitinfo/tests
@@ -97,14 +89,10 @@
         with:
           version: '1.10'
       - name: Install uv
-<<<<<<< HEAD
         uses: astral-sh/setup-uv@v6.3.1
-=======
-        uses: astral-sh/setup-uv@v5.4.1
         with:
           enable-cache: true
           cache-dependency-glob: "**/pyproject.toml"
->>>>>>> 7ef9d3e8
       - name: Test notebooks
         run: >
           uv run --group docs python -m ipykernel install --user --name bitinfo-docs
@@ -136,14 +124,10 @@
         with:
           version: '1.10'
       - name: Install uv
-<<<<<<< HEAD
         uses: astral-sh/setup-uv@v6.3.1
-=======
-        uses: astral-sh/setup-uv@v5.4.1
         with:
           enable-cache: true
           cache-dependency-glob: "**/pyproject.toml"
->>>>>>> 7ef9d3e8
       - name: Smoketest
         run: |
           uv run python -c "import xbitinfo"