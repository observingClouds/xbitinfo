--- conflicted
+++ resolved
@@ -54,14 +54,9 @@
 ```python
 import xarray as xr
 import xbitinfo as xb
-<<<<<<< HEAD
 # Load example dataset
 # (requires pooch to be installed via e.g. `pip install pooch`)
 example_dataset = 'eraint_uvz'
-=======
-
-example_dataset = "eraint_uvz"
->>>>>>> 488209ec
 ds = xr.tutorial.load_dataset(example_dataset)
 # Step 1: analyze bitwise information content
 bitinfo = xb.get_bitinformation(ds, dim="longitude")
