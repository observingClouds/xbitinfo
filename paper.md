--- conflicted
+++ resolved
@@ -32,15 +32,8 @@
 informed decisions on the real information threshold that is subsequently used as the preserved precision
 during the compression of arrays of floating-point numbers. In contrast, the false information is rounded
 to zero using bitrounding. Lossless compression subsequently exploits the high compressibility from tailing
-zero mantissa bits.
-
-<<<<<<< HEAD
-Xbitinfo's functionality supports xarray datasets to interact with a range of common input and output
-dataformats, including all numcodecs compression algorithms. 
-=======
-Xbitinfo's functionality supports xarray datasets to interact with a range of common input and output dataformats,
-including all numcodecs compression algorithms.
->>>>>>> f51abebd
+zero mantissa bits. Xbitinfo's functionality supports xarray datasets to interact with a range of common
+input and output dataformats, including all numcodecs compression algorithms. 
 
 # Statement of need
 
