--- conflicted
+++ resolved
@@ -36,10 +36,7 @@
 with open("requirements.txt") as f:
     requirements = f.read().strip().split("\n")
 
-<<<<<<< HEAD
-test_requirements = ["pytest", "pytest-lazy-fixture", "pooch", "netcdf4"]
-=======
-test_requirements = ["pytest", "pooch", "netcdf4", "dask"]
+test_requirements = ["pytest", "pytest-lazy-fixture", "pooch", "netcdf4", "dask"]
 
 extras_require = {
     "viz": ["matplotlib", "cmcrameri"],
@@ -53,7 +50,6 @@
     "sphinx-copybutton",
     "sphinx_book_theme",
 ]
->>>>>>> d26fc643
 
 setup(
     author="Hauke Schulz",
