"""Top-level package for bitinformation_pipeline."""

__author__ = """Hauke Schulz"""
__email__ = "hauke.schulz@mpimet.mpg.de"
__version__ = "0.0.1"

<<<<<<< HEAD
from .bitinformation_pipeline import get_bitinformation, get_keepbits
from .bitround import xr_bitround
=======
from .bitinformation_pipeline import (
    get_bitinformation,
    get_keepbits,
    plot_bitinformation,
)
>>>>>>> e8b74d43
<|MERGE_RESOLUTION|>--- conflicted
+++ resolved
@@ -4,13 +4,10 @@
 __email__ = "hauke.schulz@mpimet.mpg.de"
 __version__ = "0.0.1"
 
-<<<<<<< HEAD
-from .bitinformation_pipeline import get_bitinformation, get_keepbits
 from .bitround import xr_bitround
-=======
+
 from .bitinformation_pipeline import (
     get_bitinformation,
     get_keepbits,
     plot_bitinformation,
-)
->>>>>>> e8b74d43
+)