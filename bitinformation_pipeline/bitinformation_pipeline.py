--- conflicted
+++ resolved
@@ -117,13 +117,10 @@
                 kwargs[
                     "masked_value"
                 ] = f"convert({str(ds[var].dtype).capitalize()},NaN)"
-<<<<<<< HEAD
             if "set_zero_insignificant" not in kwargs:
                 kwargs["set_zero_insignificant"] = True
-            kwargs_str = ", " + ", ".join([f"{k}={v}" for k, v in kwargs.items()])
-=======
             kwargs_str = ", ".join([f"{k}={v}" for k, v in kwargs.items()])
->>>>>>> a4fe3381
+            # convert python to julia bool
             kwargs_str = kwargs_str.replace("True", "true").replace("False", "false")
             logging.debug(f"get_bitinformation(X, dim={dim}, {kwargs_str})")
             info_per_bit[var] = jl.eval(
