import argparse
import json
import logging
import os

import matplotlib.pyplot as plt
import numpy as np
import xarray as xr
from julia.api import Julia
from tqdm.auto import tqdm

jl = Julia(compiled_modules=False, debug=False)
from julia import Main  # noqa: E402

path_to_julia_functions = os.path.join(
    os.path.dirname(__file__), "get_n_plot_bitinformation.jl"
)
Main.path = path_to_julia_functions
jl.using("BitInformation")
jl.eval("include(Main.path)")


NMBITS = {64: 12, 32: 9, 16: 6}  # number of non mantissa bits for given dtype


def get_user_input():
    parser = argparse.ArgumentParser()
    parser.add_argument(
        "filename",
        help="filename of dataset (netCDF-file) whose information "
        "content should be retrieved",
        type=str,
    )
    args = parser.parse_args()
    return args


def get_bitinformation(ds, dim=None, axis=None, label=None, overwrite=False, **kwargs):
    """Wrap BitInformation.bitinformation().

    Inputs
    ------
    ds : xr.Dataset
      input netcdf to analyse
    dim : str
      Dimension over which to apply mean. Only one of the `dim` and `axis` arguments can be supplied.
    axis : int
      Axis over which to apply mean. Only one of the `dim` and `axis` arguments can be supplied.
    label : str
      label of the json to serialize bitinfo
    overwrite : bool
      if false, try using serialized bitinfo based on label; if true or label does not exist, run bitinformation
    kwargs
      to be passed to bitinformation:
      - masked_value: defaults to NaN (different to bitinformation.jl)
      - mask: use masked_value instead
      - set_zero_insignificant (bool): defaults to True
      - confidence (float): defaults to 0.99

    Returns
    -------
    info_per_bit : dict
      Information content per bit and variable

    Example
    -------
        >>> ds = xr.tutorial.load_dataset("air_temperature")
        >>> bp.get_bitinformation(ds, dim="lon")
        {'air': array([0.00000000e+00, 0.00000000e+00, 0.00000000e+00, 0.00000000e+00,
               0.00000000e+00, 3.94447851e-01, 3.94447851e-01, 3.94447851e-01,
               3.94447851e-01, 3.94447851e-01, 3.94310542e-01, 7.36739987e-01,
               5.62682836e-01, 3.60511555e-01, 1.52471111e-01, 4.18818055e-02,
               3.65276146e-03, 1.19975820e-05, 4.39366160e-05, 4.18329296e-05,
               2.54572089e-05, 1.44121797e-04, 1.34144798e-03, 1.55468479e-06,
               5.38601212e-04, 8.09862581e-04, 1.74893445e-04, 4.97915410e-05,
               3.88027711e-04, 0.00000000e+00, 3.95323228e-05, 6.88854435e-04])}
    """
    if overwrite:
        calc = True
    else:
        calc = False
        if label is None:
            calc = True
        else:
            info_per_bit = load_bitinformation(label)
            if info_per_bit is None:
                calc = True
    if calc:
        # check keywords
        if (axis is None and dim is None) or (axis is not None and dim is not None):
            raise ValueError(
                "Please provide either `axis` or `dim` but not both or none."
            )
        if axis:
            if not isinstance(axis, int):
                raise ValueError(f"Please provide `axis` as `int`, found {type(axis)}.")
        if dim:
            if not isinstance(dim, str):
                raise ValueError(f"Please provide `dim` as `str`, found {type(dim)}.")
        if "mask" in kwargs:
            raise ValueError(
                "`bitinformation_pipeline` does not wrap the mask argument. Mask your xr.Dataset with NaNs instead."
            )

        info_per_bit = {}
        for var in tqdm(ds.data_vars):
            X = ds[var].values
            Main.X = X
            if axis is not None:
                # in julia convention axis + 1
                dim = axis + 1
            if isinstance(dim, str):
                # in julia convention axis + 1
                dim = ds[var].get_axis_num(dim) + 1
            assert isinstance(dim, int)
            Main.dim = dim
            if "masked_value" not in kwargs:
                kwargs[
                    "masked_value"
                ] = f"convert({str(ds[var].dtype).capitalize()},NaN)"
            if "set_zero_insignificant" not in kwargs:
                kwargs["set_zero_insignificant"] = True
            kwargs_str = ", ".join([f"{k}={v}" for k, v in kwargs.items()])
            # convert python to julia bool
            kwargs_str = kwargs_str.replace("True", "true").replace("False", "false")
            logging.debug(f"get_bitinformation(X, dim={dim}, {kwargs_str})")
            info_per_bit[var] = jl.eval(
                f"get_bitinformation(X, dim={dim}, {kwargs_str})"
            )
        if label is not None:
            with open(label + ".json", "w") as f:
                logging.debug(f"Save bitinformation to {label+'.json'}")
                json.dump(info_per_bit, f, cls=JsonCustomEncoder)
    return info_per_bit


def load_bitinformation(label):
    """Load bitinformation from JSON file"""
    label_file = label + ".json"
    if os.path.exists(label_file):
        with open(label_file) as f:
            logging.debug(f"Load bitinformation from {label+'.json'}")
            info_per_bit = json.load(f)
        return info_per_bit
    else:
        return None


def get_keepbits(info_per_bit, inflevel=0.99):
    """Get the number of mantissa bits to keep. To be used in xr_bitround and jl_bitround.

    Inputs
    ------
    info_per_bit : dict
      Information content of each bit for each variable in ds. This is the output from get_bitinformation.
    inflevel : float or dict
      Level of information that shall be preserved. Of type `float` if the
      preserved information content should be equal across variables, otherwise of type `dict`.

    Returns
    -------
    keepbits : dict
      Number of mantissa bits to keep per variable

    Example
    -------
    >>> ds = xr.tutorial.load_dataset("air_temperature")
    >>> info_per_bit = bp.get_bitinformation(ds, dim="lon")
    >>> bp.get_keepbits(info_per_bit)
    {'air': 7}
    >>> bp.get_keepbits(info_per_bit, inflevel=0.99999999)
    {'air': 14}
    """
    keepmantissabits = {}
    for v, ic in info_per_bit.items():
        # set below threshold to zero
        # use something a bit bigger than maximum of the last 4 bits
        threshold = 1.5 * np.max(ic[-4:])
        ic_over_threshold = np.where(ic < threshold, 0, ic)
        ic_over_threshold_cum = np.cumsum(ic_over_threshold)  # CDF
        # normed CDF
        ic_over_threshold_cum_normed = ic_over_threshold_cum / ic_over_threshold_cum[-1]
        # return mantissabits to keep therefore subtract sign and exponent bits
        il = inflevel[v] if isinstance(inflevel, dict) else inflevel
        keepmantissabits[v] = (
            np.argmax(ic_over_threshold_cum_normed > il) + 1 - NMBITS[len(ic)]
        )
    return keepmantissabits


def _get_keepbits(ds, info_per_bit, inflevel=0.99):
    """Get the amount of mantissa bits to keep for a given information content.

    Inputs
    ------
    ds : xr.Dataset
      Dataset for which the information content has been retrieved
    info_per_bit : dict
      Information content of each bit for each variable in ds. This is the output from get_bitinformation.
    inflevel : float or dict
      Level of information that shall be preserved. Of type `float` if the
      preserved information content should be equal across variables, otherwise of type `dict`.

    Returns
    -------
    keepbits : dict
      Number of mantissa bits to keep per variable

    Example
    -------
    >>> ds = xr.tutorial.load_dataset("air_temperature")
    >>> info_per_bit = bp.get_bitinformation(ds, dim="lon")
    >>> bp._get_keepbits(ds, info_per_bit)
    {'air': 7}
    >>> bp._get_keepbits(ds, info_per_bit, inflevel=0.99999999)
    {'air': 14}
    """

    def get_inflevel(var, inflevel):
        """Helper function to load inflevel depending on input type."""
        if isinstance(inflevel, dict):
            return inflevel[var]
        else:
            return inflevel

    keepbits = {}
    config = {}
    for var in ds.data_vars:
        config[var] = {
            "inflevel": get_inflevel(var, inflevel),
            "bitinfo": info_per_bit[var],
            "maskinfo": int(ds[var].notnull().sum()),
        }
        Main.config = config[var]
        keepbits[var] = jl.eval("get_keepbits(config)")
        # keep mantissa bits
        keepbits[var] = keepbits[var] - NMBITS[len(info_per_bit[var])]
    return keepbits


def _jl_bitround(X, keepbits):
    """Wrap BitInformation.round. Used in bp.jl_bitround."""
    Main.X = X
    Main.keepbits = keepbits
    return jl.eval("round!(X, keepbits)")


def plot_bitinformation(bitinfo):
    """Plot bitwise information content.

    Inputs
    ------
    bitinfo : dict
      Dictionary containing the bitwise information content for each variable

    Returns
    -------
    fig : matplotlib figure

    """
    import cmcrameri.cm as cmc

    nvars = len(bitinfo)
    varnames = bitinfo.keys()

    infbits_dict = get_keepbits(bitinfo, 0.99)
    infbits100_dict = get_keepbits(bitinfo, 0.999999999)

    ICnan = np.zeros((nvars, 64))
    infbits = np.zeros(nvars)
    infbits100 = np.zeros(nvars)
    ICnan[:, :] = np.nan
    for v, var in enumerate(varnames):
        ic = bitinfo[var]
        ICnan[v, : len(ic)] = ic
        # infbits are all bits, infbits_dict were mantissa bits
        infbits[v] = infbits_dict[var] + NMBITS[len(ic)]
        infbits100[v] = infbits100_dict[var] + NMBITS[len(ic)]
    ICnan = np.where(ICnan == 0, np.nan, ICnan)
    ICcsum = np.nancumsum(ICnan, axis=1)

    infbitsy = np.hstack([0, np.repeat(np.arange(1, nvars), 2), nvars])
    infbitsx = np.repeat(infbits, 2)
    infbitsx100 = np.repeat(infbits100, 2)

    fig_height = np.max([4, 4 + (nvars - 10) * 0.2])  # auto adjust to nvars
    fig, ax1 = plt.subplots(1, 1, figsize=(12, fig_height), sharey=True)
    ax1.invert_yaxis()
    ax1.set_box_aspect(1 / 32 * nvars)
    plt.tight_layout(rect=[0.06, 0.18, 0.8, 0.98])
    pos = ax1.get_position()
    cax = fig.add_axes([pos.x0, 0.12, pos.x1 - pos.x0, 0.02])

    ax1right = ax1.twinx()
    ax1right.invert_yaxis()
    ax1right.set_box_aspect(1 / 32 * nvars)

    cmap = cmc.turku_r
    pcm = ax1.pcolormesh(ICnan, vmin=0, vmax=1, cmap=cmap)
    cbar = plt.colorbar(pcm, cax=cax, orientation="horizontal")
    cbar.set_label("information content [bit]")

    # 99% of real information enclosed
    ax1.plot(
        np.hstack([infbits, infbits[-1]]),
        np.arange(nvars + 1),
        "C1",
        ds="steps-pre",
        zorder=10,
        label="99% of\ninformation",
    )

    # grey shading
    ax1.fill_betweenx(
        infbitsy, infbitsx, np.ones(len(infbitsx)) * 32, alpha=0.4, color="grey"
    )
    ax1.fill_betweenx(
        infbitsy, infbitsx100, np.ones(len(infbitsx)) * 32, alpha=0.1, color="c"
    )
    ax1.fill_betweenx(
        infbitsy,
        infbitsx100,
        np.ones(len(infbitsx)) * 32,
        alpha=0.3,
        facecolor="none",
        edgecolor="c",
    )

    # for legend only
    ax1.fill_betweenx(
        [-1, -1],
        [-1, -1],
        [-1, -1],
        color="burlywood",
        label="last 1% of\ninformation",
        alpha=0.5,
    )
    ax1.fill_betweenx(
        [-1, -1],
        [-1, -1],
        [-1, -1],
        facecolor="teal",
        edgecolor="c",
        label="false information",
        alpha=0.3,
    )
    ax1.fill_betweenx([-1, -1], [-1, -1], [-1, -1], color="w", label="unused bits")

    ax1.axvline(1, color="k", lw=1, zorder=3)
    ax1.axvline(9, color="k", lw=1, zorder=3)

    fig.suptitle(
        "Real bitwise information content",
        x=0.05,
        y=0.98,
        fontweight="bold",
        horizontalalignment="left",
    )

    ax1.set_xlim(0, 32)
    ax1.set_ylim(nvars, 0)
    ax1right.set_ylim(nvars, 0)

    ax1.set_yticks(np.arange(nvars) + 0.5)
    ax1right.set_yticks(np.arange(nvars) + 0.5)
    ax1.set_yticklabels(varnames)
    ax1right.set_yticklabels([f"{i:4.1f}" for i in ICcsum[:, -1]])
    ax1right.set_ylabel("total information per value [bit]")

    ax1.text(
        infbits[0] + 0.1,
        0.8,
        f"{int(infbits[0]-9)} mantissa bits",
        fontsize=8,
        color="saddlebrown",
    )
    for i in range(1, nvars):
        ax1.text(
            infbits[i] + 0.1,
            (i) + 0.8,
            f"{int(infbits[i]-9)}",
            fontsize=8,
            color="saddlebrown",
        )

    ax1.set_xticks([1, 9])
    ax1.set_xticks(np.hstack([np.arange(1, 8), np.arange(9, 32)]), minor=True)
    ax1.set_xticklabels([])
    ax1.text(0, nvars + 1.2, "sign", rotation=90)
    ax1.text(2, nvars + 1.2, "exponent bits", color="darkslategrey")
    ax1.text(10, nvars + 1.2, "mantissa bits")

    for i in range(1, 9):
        ax1.text(
            i + 0.5, nvars + 0.5, i, ha="center", fontsize=7, color="darkslategrey"
        )

    for i in range(1, 24):
        ax1.text(8 + i + 0.5, nvars + 0.5, i, ha="center", fontsize=7)

    ax1.legend(bbox_to_anchor=(1.08, 0.5), loc="center left", framealpha=0.6)

    fig.show()

    return fig


def get_prefect_flow(paths=[]):
    """
    Create prefect.Flow for bitinformation_pipeline bitrounding paths.

    1. Analyse bitwise real information content
    2. Retrieve keepbits
    3. Apply bitrounding with `xr_bitround`
    4. Save as compressed netcdf with `to_compressed_netcdf`

    Many parameters can be changed when running the flow `flow.run(parameters=dict(chunk="auto"))`:
    - paths: list of Paths
        paths to be bitrounded
    - analyse_paths: str or int
        which paths to be passed to `bp.get_bitinformation`. choose from ["first_last", "all", int], where int is interpreted as stride, i.e. paths[::stride]. Defaults to "first".
    - label : see get_bitinformation
    - dim/axis : see get_bitinformation
    - inflevel : see get_keepbits
    - chunks : see https://xarray.pydata.org/en/stable/generated/xarray.open_mfdataset.html. Note that with `chunks=None`, `dask` is not used for I/O and the flow is still parallelized when using `DaskExecutor`.
    - complevel : see to_compressed_netcdf, defaults to 7.
    - rename : list
      replace mapping for paths for new_path for bitrounded file, i.e. replace=[".nc", "_bitrounded_compressed.nc"]

    Inputs
    ------
    paths : list
      list of Paths of files to analyse, xr_bitround and to_compressed_netcdf.

    Returns
    -------
    prefect.Flow
      see https://docs.prefect.io/core/concepts/flows.html#overview

    Example
    -------
    Imagine n files of identical structure, i.e. 1-year per file climate model output:
    >>> ds = xr.tutorial.load_dataset("rasm")
    >>> year, datasets = zip(*ds.groupby("time.year"))
    >>> paths = [f"{y}.nc" for y in year]
    >>> xr.save_mfdataset(datasets, paths)

    Create prefect.Flow and run sequentially
    >>> flow = bp.get_prefect_flow(paths=paths)
<<<<<<< HEAD
    >>> flow.run()  # doctest: +ELLIPSIS
=======
    >>> import prefect
    >>> logger = prefect.context.get("logger")
    >>> logger.setLevel("ERROR")
    >>> flow.run()
    <Success: "All reference tasks succeeded.">
>>>>>>> 4631a0ad

    Inspect flow state
    >>> st = flow.run()
    >>> # requires graphviz
    >>> flow.visualize(st)  # doctest: +ELLIPSIS

    Run in parallel with dask:
    >>> import os  # https://docs.xarray.dev/en/stable/user-guide/dask.html
    >>> os.environ["HDF5_USE_FILE_LOCKING"] = "FALSE"
    >>> from prefect.executors import DaskExecutor
    >>> flow.run(executor=DaskExecutor)
    <Success: "All reference tasks succeeded.">

    Modify parameters of a flow:
    >>> flow.run(parameters=dict(inflevel=0.9999))
    <Success: "All reference tasks succeeded.">

    See also
    --------
    - https://examples.dask.org/applications/prefect-etl.html
    - https://docs.prefect.io/core/getting_started/basic-core-flow.html

    """

    from prefect import Flow, Parameter, task, unmapped
    from prefect.engine.signals import SKIP

    from .bitround import xr_bitround

    @task
    def get_bitinformation_keepbits(
        paths,
        analyse_paths="first",
        label=None,
        inflevel=0.99,
        **get_bitinformation_kwargs,
    ):
        # take subset only for analysis in bitinformation
        if analyse_paths == "first_last":
            p = [paths[0], paths[-1]]
        elif analyse_paths == "all":
            p = paths
        elif analyse_paths == "first":
            p = paths[0]
        elif isinstance(analyse_paths, int):  # interpret as strides
            p = paths[::analyse_paths]
        else:
            raise ValueError(
                "Please provide analyse_paths as int or from ['first_last','all','first','last']."
            )
        ds = xr.open_mfdataset(p)
        info_per_bit = get_bitinformation(ds, label=label, **get_bitinformation_kwargs)
        keepbits = get_keepbits(info_per_bit, inflevel=inflevel)
        keepbits = {v: max(0, k) for v, k in keepbits.items()}  # ensure no negative
        return keepbits

    @task
    def bitround_and_save(
        path,
        keepbits,
        chunks=None,
        complevel=4,
        rename=[".nc", "_bitrounded_compressed.nc"],
    ):
        new_path = path.replace(rename[0], rename[1])
        if os.path.exists(new_path):
            try:
                ds_new = xr.open_dataset(new_path, chunks=chunks)
                ds = xr.open_dataset(path, chunks=chunks)
                if (
                    ds.nbytes == ds_new.nbytes
                ):  # bitrounded and original have same number of bytes in memory
                    raise SKIP(f"{new_path} already exists.")
            except Exception as e:
                print(
                    f"{type(e)} when xr.open_dataset({new_path}), therefore delete and recalculate."
                )
                os.remove(new_path)
        ds = xr.open_dataset(
            path, chunks=chunks
        )  # .set_coords(vertices) # dont bitround vertices
        ds_bitround = xr_bitround(ds, keepbits)  # .reset_coords(vertices)
        ds_bitround.to_compressed_netcdf(new_path, complevel=complevel)
        return

    with Flow("bitinformation_pipeline") as flow:
        if paths == []:
            raise ValueError("Please provide paths of files to bitround, found [].")
        paths = Parameter("paths", default=paths)
        analyse_paths = Parameter("analyse_paths", default="first")
        dim = Parameter("dim", default=None)
        axis = Parameter("axis", default=0)
        inflevel = Parameter("inflevel", default=0.99)
        label = Parameter("label", default=None)
        rename = Parameter("rename", default=[".nc", "_bitrounded_compressed.nc"])
        complevel = Parameter("complevel", default=7)
        chunks = Parameter("chunks", default=None)
        keepbits = get_bitinformation_keepbits(
            paths,
            analyse_paths=analyse_paths,
            dim=dim,
            axis=axis,
            inflevel=inflevel,
            label=label,
        )  # once
        bitround_and_save.map(
            paths,
            keepbits=unmapped(keepbits),
            rename=unmapped(rename),
            chunks=unmapped(chunks),
            complevel=unmapped(complevel),
        )  # parallel map
    return flow


class JsonCustomEncoder(json.JSONEncoder):
    def default(self, obj):
        if isinstance(obj, (np.ndarray, np.number)):
            return obj.tolist()
        elif isinstance(obj, (complex, np.complex)):
            return [obj.real, obj.imag]
        elif isinstance(obj, set):
            return list(obj)
        elif isinstance(obj, bytes):  # pragma: py3
            return obj.decode()
        return json.JSONEncoder.default(self, obj)


if __name__ == "__main__":
    args = get_user_input()
    ds = xr.open_mfdataset(args.filename)
    info_per_bit = get_bitinformation(ds, axis=0)
    print(info_per_bit)
    keepbits = get_keepbits(info_per_bit)
    print(keepbits)<|MERGE_RESOLUTION|>--- conflicted
+++ resolved
@@ -447,15 +447,12 @@
 
     Create prefect.Flow and run sequentially
     >>> flow = bp.get_prefect_flow(paths=paths)
-<<<<<<< HEAD
-    >>> flow.run()  # doctest: +ELLIPSIS
-=======
     >>> import prefect
-    >>> logger = prefect.context.get("logger")
-    >>> logger.setLevel("ERROR")
+    ...
+    ... logger = prefect.context.get("logger")
+    ... logger.setLevel("ERROR")
     >>> flow.run()
     <Success: "All reference tasks succeeded.">
->>>>>>> 4631a0ad
 
     Inspect flow state
     >>> st = flow.run()
