import xarray as xr
from numcodecs.bitround import BitRound


def bitround(data, keepbits):
    """Bitround for Arrays."""
    codec = BitRound(keepbits=keepbits)
    data = data.copy()  # otherwise overwrites the input
    encoded = codec.encode(data)
    return codec.decode(encoded)


def xr_bitround(da, keepbits):
    """Apply bitrounding based on keepbits from bp.get_keepbits for xarray.Dataset or xr.DataArray.

    Inputs
    ------
    da : xr.DataArray or xr.Dataset
      input netcdf to bitround with dtype float32
    keepbits : int or dict of {str: int}
      how many bits to keep. int

    Returns
    -------
    da_bitrounded : xr.DataArray or xr.Dataset

    Example
    -------
        >>> ds = xr.tutorial.load_dataset("rasm")
        >>> info_per_bit = bp.get_bitinformation(ds, dim="x")
        >>> keepbits = bp.get_keepbits(ds, info_per_bit, 0.99)
        >>> ds_bitrounded = xr_bitround(ds, keepbits)
    """
<<<<<<< HEAD
    if isinstance(da, xr.Dataset):
        return da.map(xr_bitround, keepbits)

    assert da.dtype == "float32"
    da_bitrounded = da.copy()
    if isinstance(keepbits, int):
        keep = keepbits
    elif isinstance(keepbits, dict):
        v = da.name
        if v in keepbits.keys():
            keep = keepbits[v]
        else:
            raise ValueError(f"name {v} not for in keepbits: {keepbits.keys()}")
    # fails for .data
    da_bitrounded.values = bitround(
        da.values, keep - 9
    )  # uses keep mantissa bits: [0-23]
    da_bitrounded.attrs["bitround_keepbits"] = keep  # document keepbits
    return da_bitrounded
=======
    ds_bitrounded = ds.copy()
    if isinstance(ds, xr.Dataset):
        for v in ds.data_vars:
            if (
                ds[v].dtype == "float64"
            ):  # fails otherwise see https://github.com/zarr-developers/numcodecs/blob/7c7dc7cc83db1ae5c9fd93ece863acedbbc8156f/numcodecs/bitround.py#L23
                ds[v] = ds[v].astype("float32")
            if isinstance(keepbits, int):
                keep = keepbits
            elif isinstance(keepbits, dict):
                if v in keepbits.keys():
                    keep = keepbits[v]
                else:
                    raise ValueError(
                        f"variable {v} not for in keepbits:", keepbits.keys()
                    )
            keep = keep - 9
            keep = min(keep, 23)
            keep = max(0, keep)
            # fails for .data
            ds_bitrounded[v].values = bitround(ds[v].values, keep)
            ds_bitrounded[v].attrs["_QuantizeBitRoundNumberOfSignificantDigits"] = (
                keep + 9
            )
    elif isinstance(ds, xr.DataArray):
        if isinstance(keepbits, int):
            keep = keepbits
        elif isinstance(keepbits, dict):
            v = ds.name
            if v in keepbits.keys():
                keep = keepbits[v]
            else:
                raise ValueError("name not for in keepbits:", keepbits.keys())
        keep = keep - 9
        keep = min(keep, 23)
        keep = max(0, keep)
        ds_bitrounded.values = bitround(ds.values, keep)
        ds_bitrounded.attrs["_QuantizeBitRoundNumberOfSignificantDigits"] = keep + 9
    return ds_bitrounded
>>>>>>> fa9c557f
<|MERGE_RESOLUTION|>--- conflicted
+++ resolved
@@ -31,7 +31,6 @@
         >>> keepbits = bp.get_keepbits(ds, info_per_bit, 0.99)
         >>> ds_bitrounded = xr_bitround(ds, keepbits)
     """
-<<<<<<< HEAD
     if isinstance(da, xr.Dataset):
         return da.map(xr_bitround, keepbits)
 
@@ -49,46 +48,7 @@
     da_bitrounded.values = bitround(
         da.values, keep - 9
     )  # uses keep mantissa bits: [0-23]
-    da_bitrounded.attrs["bitround_keepbits"] = keep  # document keepbits
-    return da_bitrounded
-=======
-    ds_bitrounded = ds.copy()
-    if isinstance(ds, xr.Dataset):
-        for v in ds.data_vars:
-            if (
-                ds[v].dtype == "float64"
-            ):  # fails otherwise see https://github.com/zarr-developers/numcodecs/blob/7c7dc7cc83db1ae5c9fd93ece863acedbbc8156f/numcodecs/bitround.py#L23
-                ds[v] = ds[v].astype("float32")
-            if isinstance(keepbits, int):
-                keep = keepbits
-            elif isinstance(keepbits, dict):
-                if v in keepbits.keys():
-                    keep = keepbits[v]
-                else:
-                    raise ValueError(
-                        f"variable {v} not for in keepbits:", keepbits.keys()
-                    )
-            keep = keep - 9
-            keep = min(keep, 23)
-            keep = max(0, keep)
-            # fails for .data
-            ds_bitrounded[v].values = bitround(ds[v].values, keep)
-            ds_bitrounded[v].attrs["_QuantizeBitRoundNumberOfSignificantDigits"] = (
-                keep + 9
-            )
-    elif isinstance(ds, xr.DataArray):
-        if isinstance(keepbits, int):
-            keep = keepbits
-        elif isinstance(keepbits, dict):
-            v = ds.name
-            if v in keepbits.keys():
-                keep = keepbits[v]
-            else:
-                raise ValueError("name not for in keepbits:", keepbits.keys())
-        keep = keep - 9
-        keep = min(keep, 23)
-        keep = max(0, keep)
-        ds_bitrounded.values = bitround(ds.values, keep)
-        ds_bitrounded.attrs["_QuantizeBitRoundNumberOfSignificantDigits"] = keep + 9
-    return ds_bitrounded
->>>>>>> fa9c557f
+    da_bitrounded.attrs[
+        "_QuantizeBitRoundNumberOfSignificantDigits"
+    ] = keep  # document keepbits
+    return da_bitrounded